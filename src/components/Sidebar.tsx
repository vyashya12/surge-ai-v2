--- conflicted
+++ resolved
@@ -24,15 +24,9 @@
 type NavItem = { name: string; href: string; icon: React.ReactNode };
 
 const navItems: NavItem[] = [
-<<<<<<< HEAD
   { name: "Home", href: "/dashboard/home", icon: <Home /> },
   { name: "Validation", href: "/dashboard/validation", icon: <CheckCircle /> },
   { name: "History", href: "/dashboard/history", icon: <History /> },
-=======
-  { name: "Home", href: "/dashboard/home" },
-  { name: "Validation", href: "/dashboard/validation" },
-  { name: "History", href: "/dashboard/history" },
->>>>>>> 9eb8590e
 ];
 
 const NavLinks = ({
