"use client";

import { useState, useCallback, useRef, useEffect } from "react";
import { v4 as uuidv4 } from "uuid";
import { Button } from "@/components/ui/button";
import { Textarea } from "@/components/ui/textarea";
import {
  Select,
  SelectContent,
  SelectItem,
  SelectTrigger,
  SelectValue,
} from "@/components/ui/select";
import { Dialog, DialogContent, DialogTrigger } from "@radix-ui/react-dialog";
import {
  labelConversation,
  getSuggestions,
  getSummary,
  getDiagnosis,
  getKeypoints,
  createCombined,
} from "@/lib/api";
import { Bar } from "react-chartjs-2";
import {
  Chart as ChartJS,
  BarElement,
  CategoryScale,
  LinearScale,
  Tooltip,
  TooltipItem,
  ChartData,
} from "chart.js";
import { Card, CardTitle } from "./ui/card";
import { Menu } from "lucide-react";

// Register Chart.js components
ChartJS.register(BarElement, CategoryScale, LinearScale, Tooltip);

// Get supported MIME type
const getSupportedMimeType = (): string => {
  if (typeof window === "undefined") return "audio/webm;codecs=opus";
  if (MediaRecorder.isTypeSupported("audio/webm;codecs=opus")) {
    return "audio/webm;codecs=opus";
  }
  console.warn("No supported audio format found, defaulting to audio/webm");
  return "audio/webm;codecs=opus";
};

// Format text for display
const formatText = (text: string): string => {
  if (!text) return "";
  const trimmed = text.trim();
  const capitalized = trimmed.charAt(0).toUpperCase() + trimmed.slice(1);
  return capitalized.endsWith(".") || capitalized.endsWith("?")
    ? capitalized
    : capitalized + ".";
};

interface LabeledSegment {
  text: string;
  speaker: string;
}

interface Summary {
  patient_summary: string;
  doctor_summary: string;
}

interface Diagnosis {
  diagnoses: Array<{ diagnosis: string; likelihood: number }>;
  symptoms: string[];
  source: string;
  similarity: number;
}

interface CombinedCreateRequest {
  session_id: string;
  doctor_id: string;
  patient_summary: string;
  doctor_summary: string;
  notes_summary: string;
  diagnosis: Array<{ diagnosis: string; likelihood: number }>;
  data_json: {
    data: Array<{ [speaker: string]: string }>;
    patient_summary: string;
    doctor_summary: string;
    doctor_note_summary: string;
    diagnoses: Array<{ diagnosis: string; likelihood: number }>;
    symptoms: string[];
    physical_evaluation: string;
    gender: string;
    age: string;
  };
  audio_url: string;
  conversation: string;
  physical_evaluation: string;
  gender: string;
  age: string;
}

interface CombinedCreateResponse {
  session_id: string;
  summary_id: string;
  diagnosis_validation_id: string;
  physical_evaluation: string;
  gender: string;
  age: string;
  status?: number;
  message?: string;
}

type RecorderState = {
  isRecording: boolean;
  labeledSegments: LabeledSegment[];
  suggestions: string[];
  summary: Summary | null;
  diagnosis: Diagnosis | null;
  keypoints: string[];
  error: string | null;
  isSending: boolean;
  doctorsNotes: string;
  physicalEvaluation: string;
  gender: string;
  age: string;
  session?: CombinedCreateResponse;
};

export default function AudioRecorder() {
  const [state, setState] = useState<RecorderState>({
    isRecording: false,
    labeledSegments: [],
    suggestions: [],
    summary: null,
    diagnosis: null,
    keypoints: [],
    error: null,
    isSending: false,
    doctorsNotes: "",
    physicalEvaluation: "",
    gender: "",
    age: "",
    session: undefined,
  });
  const [mediaRecorder, setMediaRecorder] = useState<MediaRecorder | null>(
    null
  );
  const [isHydrated, setIsHydrated] = useState(false);
  const [isKeypointsOpen, setIsKeypointsOpen] = useState(false);
  const sendIntervalRef = useRef<NodeJS.Timeout | null>(null);
  const audioChunksRef = useRef<Blob[]>([]);
  const chunkTimestampsRef = useRef<number[]>([]);
  const sessionIdRef = useRef<string>(uuidv4());
  const audioFilenameRef = useRef<string | null>(null);
  const isSendingLockRef = useRef<boolean>(false);
  const doctorsNotesRef = useRef(state.doctorsNotes);
  const physicalEvaluationRef = useRef(state.physicalEvaluation);
  const genderRef = useRef(state.gender);
  const ageRef = useRef(state.age);

  useEffect(() => {
    doctorsNotesRef.current = state.doctorsNotes;
  }, [state.doctorsNotes]);
  useEffect(() => {
    physicalEvaluationRef.current = state.physicalEvaluation;
  }, [state.physicalEvaluation]);
  useEffect(() => {
    genderRef.current = state.gender;
  }, [state.gender]);
  useEffect(() => {
    ageRef.current = state.age;
  }, [state.age]);

  // Get token and doctor_id from localStorage
  let token: string | null = null;
  let doctorId: string | null = null;
  try {
    const userData =
      typeof window !== "undefined" ? localStorage.getItem("user") : null;
    const jwt =
      typeof window !== "undefined" ? localStorage.getItem("token") : null;
    if (userData) {
      const parsed = JSON.parse(userData);
      token = jwt || null;
      doctorId = parsed?.id || null;
    }
    if (!token || !doctorId) {
      throw new Error("Missing authentication data");
    }
  } catch (error) {
    console.error("Failed to parse localStorage user:", error);
    setState((prev) => ({
      ...prev,
      error: "Authentication data not found. Please log in.",
    }));
    return null;
  }

  // Set hydrated state and cleanup
  useEffect(() => {
    setIsHydrated(true);
    return () => {
      if (sendIntervalRef.current) {
        clearInterval(sendIntervalRef.current);
      }
      if (mediaRecorder && mediaRecorder.state === "recording") {
        mediaRecorder.stop();
      }
    };
  }, [mediaRecorder]);

  // Clear error after 5 seconds
  useEffect(() => {
    if (state.error) {
      const timer = setTimeout(() => {
        setState((prev) => ({ ...prev, error: null }));
      }, 10000);
      return () => clearTimeout(timer);
    }
  }, [state.error]);

  // Handle inputs
  const handleDoctorsNotesChange = (
    e: React.ChangeEvent<HTMLTextAreaElement>
  ) => {
    setState((prev) => ({ ...prev, doctorsNotes: e.target.value }));
  };

  const handlePhysicalEvaluationChange = (
    e: React.ChangeEvent<HTMLTextAreaElement>
  ) => {
    setState((prev) => ({ ...prev, physicalEvaluation: e.target.value }));
  };

  const handleGenderChange = (value: string) => {
    setState((prev) => ({ ...prev, gender: value }));
  };

  const handleAgeChange = (value: string) => {
    setState((prev) => ({ ...prev, age: value }));
  };

  // Chart.js data for diagnosis bar
  const getChartData = (): ChartData<"bar", number[], string> => {
    if (
      !isHydrated ||
      !state.diagnosis?.diagnoses ||
      state.diagnosis.diagnoses.length === 0
    ) {
      return {
        labels: ["No Data"],
        datasets: [
          {
            label: "No Diagnosis",
            data: [0],
            backgroundColor: "#d1d5db",
            barThickness: 30,
          },
        ],
      };
    }

    const labels = ["Diagnosis"];
    const colors = [
      "#4ade80",
      "#60a5fa",
      "#facc15",
      "#f87171",
      "#a78bfa",
      "#fb923c",
    ];

    const datasets = state.diagnosis.diagnoses.map((diag, index) => ({
      label: diag.diagnosis,
      data: [diag.likelihood],
      backgroundColor: colors[index % colors.length],
      barThickness: 30,
    }));

    return { labels, datasets };
  };

  // Chart.js options
  const chartOptions = {
    indexAxis: "y" as const,
    responsive: true,
    maintainAspectRatio: false,
    scales: {
      x: {
        stacked: true,
        min: 0,
        max: 100,
        grid: { display: false },
        ticks: { display: false },
      },
      y: { stacked: true, display: false },
    },
    plugins: {
      legend: { display: false },
      tooltip: {
        enabled: true,
        callbacks: {
          label: (context: TooltipItem<"bar">) => {
            const label = context.dataset.label || "";
            const value = context.parsed.x;
            return `${label}: ${value}%`;
          },
        },
      },
    },
    layout: { padding: { left: 20, right: 20, top: 20, bottom: 20 } },
  };

  const saveAudioLocally = useCallback(
    async (audioBlobParam?: Blob) => {
      if (audioChunksRef.current.length === 0) {
        console.warn("No audio chunks to save locally");
        return;
      }
      try {
        const mimeType = mediaRecorder?.mimeType || getSupportedMimeType();
        const audioBlob =
          audioBlobParam ??
          new Blob(audioChunksRef.current, { type: mimeType });

        console.log("Saving audio locally:", {
          sessionId: sessionIdRef.current,
          audioSize: audioBlob.size,
          mimeType: mimeType,
        });

        const formData = new FormData();
        formData.append("sessionId", sessionIdRef.current);
        formData.append(
          "audio",
          audioBlob,
          `audio-${sessionIdRef.current}.webm`
        );

        const response = await fetch("/api/save-audio", {
          method: "POST",
          body: formData,
          headers: token ? { Authorization: `Bearer ${token}` } : {},
        });

        if (!response.ok) {
          const errorText = await response.text();
          console.error("Save audio failed:", errorText);
          throw new Error(
            errorText || `Failed to save audio: HTTP ${response.status}`
          );
        }

        const { filename } = await response.json();
        audioFilenameRef.current = filename;
        console.log(`Saved audio to ${filename}`);
      } catch (error) {
        console.error("saveAudioLocally error:", error);
        setState((prev) => ({
          ...prev,
          error:
            error instanceof Error
              ? error.message
              : "Failed to save audio locally.",
        }));
      }
    },
    [mediaRecorder, token]
  );

  const sendAudio = useCallback(
    async (
      audioBlob: Blob,
      startTime: number,
      doctorsNotes: string,
      physicalEvaluation: string,
      gender: string,
      age: string
    ) => {
      if (!isHydrated || isSendingLockRef.current) return;
      isSendingLockRef.current = true;
      setState((prev) => ({ ...prev, isSending: true }));

      try {
        console.log(
          `Sending audio blob: ${audioBlob.size} bytes, type: ${audioBlob.type}, startTime: ${startTime}`
        );
        if (audioBlob.size < 512) {
          throw new Error("Audio blob too small, likely corrupted");
        }

        const formData = new FormData();
        formData.append(
          "audio",
          audioBlob,
          `chunk-${sessionIdRef.current}-${startTime}.webm`
        );

        const response = await fetch("/api/deepgram/transcribe", {
          method: "POST",
          body: formData,
          headers: token ? { Authorization: `Bearer ${token}` } : {},
        });

        if (!response.ok) {
          const errorData = await response.json();
          console.error("Deepgram response error:", errorData);
          throw new Error(
            errorData.message || `Transcription failed: HTTP ${response.status}`
          );
        }

        const data = await response.json();
        console.log("Deepgram API response:", JSON.stringify(data, null, 2));
        const segments: LabeledSegment[] = data.data || [];

        if (segments.length > 0) {
          console.log(
            "Segments from Deepgram:",
            JSON.stringify(segments, null, 2)
          );
          const labelResult = await labelConversation(token)({
            data: segments,
          });
          if (!labelResult.ok) {
            console.error("Label conversation failed:", labelResult.error);
            throw new Error(
              labelResult.error || "Failed to label conversation"
            );
          }

          const labeledData = labelResult.value?.data || [];
          console.log("Labeled data:", JSON.stringify(labeledData, null, 2));
          const formattedConversation = labeledData.map((segment) => ({
            text: segment.text.trim(),
            speaker: segment.speaker,
          }));

          const conversationData = {
            data: formattedConversation.map((segment) => ({
              [segment.speaker]: segment.text,
            })),
          };

          const suggestionsResult = await getSuggestions(token)(
            conversationData
          );
          const suggestionsData = suggestionsResult.ok
            ? suggestionsResult.value?.suggestions || []
            : [];

          const summaryResult = await getSummary(token)(conversationData);
          const summaryData = summaryResult.ok
            ? summaryResult.value || null
            : null;

          const diagnosisRequest = {
            conversation_input: conversationData,
            doctors_notes: doctorsNotes,
            physical_evaluation: physicalEvaluation,
            gender: gender,
            age: age,
            threshold: 0.7,
          };
          const diagnosisResult = await getDiagnosis(token)(diagnosisRequest);
          const diagnosisData = diagnosisResult.ok
            ? diagnosisResult.value
            : {
                diagnoses: [{ diagnosis: "Unknown", likelihood: 0 }],
                symptoms: [],
                source: "fallback",
                similarity: 0,
              };

          const keypointsRequest = {
            conversation_input: conversationData,
            doctors_notes: state.doctorsNotes,
          };
          const keypointsResult = await getKeypoints(token)(keypointsRequest);
          const keypointsData = keypointsResult.ok
            ? keypointsResult.value?.keypoints || []
            : [];

          console.log(
            "New diagnosis data:",
            JSON.stringify(diagnosisData, null, 2)
          );

          setState((prev) => ({
            ...prev,
            labeledSegments: formattedConversation, // replace entire transcript
            suggestions: suggestionsData, // replace with latest
            summary: summaryData, // replace with latest
            diagnosis: diagnosisData, // replace with latest
            keypoints: keypointsData, // replace with latest
            error: null,
            isSending: false,
          }));
        } else {
          console.warn("No segments returned from Deepgram");
          setState((prev) => ({ ...prev, isSending: false }));
        }
      } catch (error: unknown) {
        const errorMessage =
          error instanceof Error
            ? error.message.includes("corrupt or unsupported data")
              ? "Failed to transcribe audio: Invalid or corrupted audio data. Please try again."
              : error.message
            : "Failed to process audio";
        console.error("sendAudio error:", error);
        setState((prev) => ({
          ...prev,
          error: errorMessage,
          isSending: false,
        }));
      } finally {
        isSendingLockRef.current = false;
      }
    },
    [
      isHydrated,
      token,
      state.doctorsNotes,
      state.physicalEvaluation,
      state.gender,
      state.age,
    ]
  );

  const uploadAudioToS3 = useCallback(async () => {
    if (!audioFilenameRef.current) {
      setState((prev) => ({
        ...prev,
        error: "No audio file to upload",
        isSending: false,
      }));
      return false;
    }

    setState((prev) => ({ ...prev, isSending: true }));
    try {
      const getResponse = await fetch(
        `/api/get-audio?filename=${encodeURIComponent(
          audioFilenameRef.current
        )}`,
        { headers: token ? { Authorization: `Bearer ${token}` } : {} }
      );
      if (!getResponse.ok) {
        const errorData = await getResponse.json();
        throw new Error(errorData.message || "Failed to retrieve audio");
      }

      const { data: base64Data, mimetype } = await getResponse.json();
      const buffer = Buffer.from(base64Data, "base64");
      const audioBlob = new Blob([buffer], { type: mimetype });

      const formData = new FormData();
      formData.append("audio", audioBlob, audioFilenameRef.current);
      formData.append("session_id", sessionIdRef.current);

      const uploadResponse = await fetch("/api/upload-audio", {
        method: "POST",
        body: formData,
        headers: token ? { Authorization: `Bearer ${token}` } : {},
      });
      const result = await uploadResponse.json();
      if (!uploadResponse.ok) {
        if (
          result.message.includes("not authorized") ||
          result.message.includes("s3:PutObject")
        ) {
          throw new Error(
            "AWS permissions error: Unable to upload to S3. Contact your administrator."
          );
        }
        throw new Error(result.message || "Failed to upload audio to S3");
      }

      const audioUrl = result.audio_url;
      if (!audioUrl) {
        throw new Error("No audio URL returned from S3 upload");
      }

      const conversationText = state.labeledSegments
        .map((seg) => `${seg.speaker}: ${seg.text}`)
        .join("\n");
      const payload: CombinedCreateRequest = {
        session_id: sessionIdRef.current,
        doctor_id: doctorId!,
        patient_summary: state.summary?.patient_summary || "",
        doctor_summary: state.summary?.doctor_summary || "",
        notes_summary: state.doctorsNotes || "",
        diagnosis: state.diagnosis?.diagnoses || [],
        data_json: {
          data: state.labeledSegments.map((segment) => ({
            [segment.speaker]: segment.text,
          })),
          patient_summary: state.summary?.patient_summary || "",
          doctor_summary: state.summary?.doctor_summary || "",
          doctor_note_summary: state.doctorsNotes || "",
          diagnoses: state.diagnosis?.diagnoses || [],
          symptoms: state.diagnosis?.symptoms || [],
          physical_evaluation: state.physicalEvaluation || "",
          gender: state.gender || "",
          age: state.age || "",
        },
        audio_url: audioUrl,
        conversation: conversationText,
        physical_evaluation: state.physicalEvaluation || "",
        gender: state.gender || "",
        age: "",
      };

      console.log("Combined Create Payload:", JSON.stringify(payload, null, 2));

      if (
        !payload.patient_summary ||
        !payload.doctor_summary ||
        !payload.conversation
      ) {
        throw new Error("Missing required summary or conversation data");
      }

      const createResult = await createCombined(token)(payload);
      if (!createResult.ok) {
        throw new Error(
          createResult.error || "Failed to create combined record"
        );
      }

      const sessionResponse = createResult.value;
      console.log(
        "Combined record created:",
        JSON.stringify(sessionResponse, null, 2)
      );

      setState((prev) => ({ ...prev, session: sessionResponse }));

      const deleteResponse = await fetch("/api/delete-audio", {
        method: "POST",
        headers: {
          "Content-Type": "application/json",
          ...(token ? { Authorization: `Bearer ${token}` } : {}),
        },
        body: JSON.stringify({ filename: audioFilenameRef.current }),
      });
      if (!deleteResponse.ok) {
        console.warn(
          "Failed to delete local audio file:",
          await deleteResponse.json()
        );
      } else {
        console.log("Deleted local audio file:", audioFilenameRef.current);
      }

      setState((prev) => ({
        ...prev,
        isSending: false,
        error: null,
      }));
      return true;
    } catch (error: any) {
      console.error(
        "Error uploading audio or creating combined record:",
        error
      );
      const errorMessage = error.message.includes("AWS permissions error")
        ? error.message
        : error.message ||
          "Failed to upload audio or save session. Please try again.";
      setState((prev) => ({
        ...prev,
        error: errorMessage,
        isSending: false,
      }));
      return false;
    }
  }, [token, doctorId, state]);

  const startRecording = useCallback(async () => {
    if (!isHydrated) return;
    try {
      audioChunksRef.current = [];
      let initSegment: Blob | null = null;
      const stream = await navigator.mediaDevices.getUserMedia({ audio: true });
      const mimeType = getSupportedMimeType();
      const recorder = new MediaRecorder(stream, { mimeType });

      const saveChunks: Blob[] = [];

      recorder.ondataavailable = async (event) => {
        if (!event.data.size) return;
        audioChunksRef.current.push(event.data);

        // grab the *current* UI inputs
        const doctorsNotes = doctorsNotesRef.current;
        const physicalEvaluation = physicalEvaluationRef.current;
        const gender = genderRef.current;
        const age = ageRef.current;
        if (!initSegment) {
          initSegment = event.data;
          await sendAudio(
            initSegment,
            Date.now(),
            doctorsNotes,
            physicalEvaluation,
            gender,
            age
          );
        } else {
          const stitched = new Blob(audioChunksRef.current, { type: mimeType });
          await sendAudio(
            stitched,
            Date.now(),
            doctorsNotes,
            physicalEvaluation,
            gender,
            age
          );
        }
      };

      recorder.onstop = async () => {
        stream.getTracks().forEach((t) => t.stop());
        const fullBlob = new Blob(audioChunksRef.current, { type: mimeType });

        // again, pull the very latest inputs
        const doctorsNotes = doctorsNotesRef.current;
        const physicalEvaluation = physicalEvaluationRef.current;
        const gender = genderRef.current;
        const age = ageRef.current;
        await sendAudio(
          fullBlob,
          0,
          doctorsNotes,
          physicalEvaluation,
          gender,
          age
        );

        await saveAudioLocally(fullBlob);
      };

      recorder.start(10_000); // slice into 10s chunks
      setMediaRecorder(recorder);
      setState((s) => ({
        ...s,
        isRecording: true,
        // clear out old results so UI always shows the fresh ones
        suggestions: [],
        summary: null,
        diagnosis: null,
        keypoints: [],
        labeledSegments: [],
        error: null,
        isSending: false,
        session: undefined,
      }));
    } catch (err: any) {
      console.error(err);
      setState((s) => ({ ...s, error: err.message || "Recording error" }));
    }
  }, [isHydrated, sendAudio]);

  const stopRecording = useCallback(() => {
    if (mediaRecorder) {
      mediaRecorder.stop();
      setMediaRecorder(null);
      setState((s) => ({ ...s, isRecording: false, isSending: false }));
    }
  }, [mediaRecorder]);

  const clearResults = useCallback(() => {
    setState((prev) => ({
      ...prev,
      labeledSegments: [],
      suggestions: [],
      summary: null,
      diagnosis: null,
      keypoints: [],
      error: null,
      doctorsNotes: "",
      physicalEvaluation: "",
      gender: "",
      age: "",
      session: undefined,
    }));
    sessionIdRef.current = uuidv4();
    audioChunksRef.current = [];
    chunkTimestampsRef.current = [];
    audioFilenameRef.current = null;
    isSendingLockRef.current = false;
  }, []);

  const handleAccept = useCallback(async () => {
    console.log("Accepted");
    const success = await uploadAudioToS3();
    if (success) {
      clearResults();
    }
  }, [uploadAudioToS3, clearResults]);

  const handleReject = useCallback(async () => {
    console.log("Rejected");
    const success = await uploadAudioToS3();
    if (success) {
      clearResults();
    }
  }, [uploadAudioToS3, clearResults]);

  const handleToggleRecording = useCallback(async () => {
    if (!isHydrated) return;
    if (state.isRecording) {
      await stopRecording();
    } else {
      await startRecording();
    }
  }, [isHydrated, state.isRecording, startRecording, stopRecording]);

  if (!isHydrated) {
    return (
      <div className="flex items-center justify-center h-screen text-gray-700">
        Loading...
      </div>
    );
  }

  return (
<<<<<<< HEAD
    <div className="p-4 sm:p-8 bg-gray-50 min-h-screen">
      <p className="font-bold text-xl">Home</p>
      <div className="mt-8 flex gap-4">
        <div className='w-full sm:w-8/12'>
          <div>
            {state.error && (
              <div className="mb-4 p-4 bg-red-100 text-red-700 rounded-md">
                {state.error}
=======
    <div className="flex flex-col min-h-screen bg-gray-100 p-4 sm:p-6">
      <h1 className="text-2xl sm:text-3xl font-bold mb-6 text-center">
        Surge AI
      </h1>
      <div className="max-w-3xl mx-auto w-full">
        {state.error && (
          <div className="mb-4 p-4 bg-red-100 text-red-700 rounded-md text-sm sm:text-base">
            {state.error}
          </div>
        )}
        {state.isSending && (
          <div className="mb-4 p-4 bg-blue-100 text-blue-700 rounded-md text-sm sm:text-base">
            Processing audio, please wait...
          </div>
        )}
        <div className="grid grid-cols-1 gap-4 mb-6">
          <Textarea
            value={state.doctorsNotes}
            onChange={handleDoctorsNotesChange}
            placeholder="Enter doctor's notes..."
            rows={4}
            className="w-full p-3 border rounded-md text-sm sm:text-base"
          />
          <Textarea
            value={state.physicalEvaluation}
            onChange={handlePhysicalEvaluationChange}
            placeholder="Enter physical evaluation (e.g., blood pressure, heart rate)..."
            rows={4}
            className="w-full p-3 border rounded-md text-sm sm:text-base"
          />
          <Select onValueChange={handleGenderChange} value={state.gender}>
            <SelectTrigger className="w-full p-2 text-sm sm:text-base">
              <SelectValue placeholder="Select Gender" />
            </SelectTrigger>
            <SelectContent>
              <SelectItem value="male">Male</SelectItem>
              <SelectItem value="female">Female</SelectItem>
              <SelectItem value="undisclosed">Undisclosed</SelectItem>
            </SelectContent>
          </Select>
          <Select onValueChange={handleAgeChange} value={state.age}>
            <SelectTrigger className="w-full p-2 text-sm sm:text-base">
              <SelectValue placeholder="Select Age Range" />
            </SelectTrigger>
            <SelectContent>
              <SelectItem value="0-18">0-18</SelectItem>
              <SelectItem value="19-30">19-30</SelectItem>
              <SelectItem value="31-50">31-50</SelectItem>
              <SelectItem value="51-70">51-70</SelectItem>
              <SelectItem value="71+">71+</SelectItem>
            </SelectContent>
          </Select>
        </div>
        <div className="flex flex-wrap justify-center gap-3 mb-6">
          <Button
            onClick={handleToggleRecording}
            className={`w-full sm:w-auto px-6 py-3 text-sm sm:text-base ${
              state.isRecording
                ? "bg-red-500 hover:bg-red-600"
                : "bg-green-500 hover:bg-green-600"
            }`}
            disabled={state.isSending}
          >
            {state.isRecording ? "Stop Recording" : "Start Recording"}
          </Button>
          {!state.isRecording && (
            <Button
              onClick={clearResults}
              className="w-full sm:w-auto px-6 py-3 text-sm sm:text-base bg-gray-500 hover:bg-gray-600"
              disabled={state.isSending || state.labeledSegments.length === 0}
            >
              Clear Results
            </Button>
          )}
        </div>
        {state.suggestions.length > 0 && (
          <div className="mb-6">
            <h3 className="font-bold text-lg sm:text-xl mb-2">
              Doctor Reply Suggestions
            </h3>
            <div className="bg-white p-4 rounded-lg shadow-sm">
              <ul className="list-disc pl-5">
                {state.suggestions.map((suggestion, index) => (
                  <li key={index} className="mb-2 text-sm sm:text-base">
                    {formatText(suggestion)}
                  </li>
                ))}
              </ul>
            </div>
          </div>
        )}
        {state.diagnosis && (
          <div className="mb-6">
            <h3 className="font-bold text-lg sm:text-xl mb-2">Diagnosis</h3>
            <div className="bg-white p-4 rounded-lg shadow-sm">
              <p className="mb-2 text-sm sm:text-base">
                <strong>Diagnoses:</strong>
              </p>
              <ul className="list-disc pl-5 mb-2 text-sm sm:text-base">
                {state.diagnosis.diagnoses.map((diag, index) => (
                  <li key={index}>
                    {formatText(diag.diagnosis)} (Likelihood: {diag.likelihood}
                    %)
                  </li>
                ))}
              </ul>
              <div className="h-32 sm:h-40">
                <Bar data={getChartData()} options={chartOptions} />
>>>>>>> f5843fad
              </div>
            )}
            <div className="grid grid-cols-1 gap-4">
              <Textarea
                rows={6}
                value={state.doctorsNotes}
                onChange={handleDoctorsNotesChange}
                placeholder="Enter doctor's notes here..."
                className="w-full p-4 border rounded-md bg-white"
              />
              <Textarea
                rows={6}
                value={state.physicalEvaluation}
                onChange={handlePhysicalEvaluationChange}
                placeholder="Enter physical evaluation (e.g., blood pressure, heart rate)..."
                className="w-full p-4 border rounded-md bg-white"
              />
            </div>
<<<<<<< HEAD
            <div className="grid grid-cols-1 lg:grid-cols-2 gap-4 mt-4">
              <Select onValueChange={handleGenderChange} value={state.gender}>
                <SelectTrigger className="w-full bg-white">
                  <SelectValue placeholder="Select Gender" />
                </SelectTrigger>
                <SelectContent>
                  <SelectItem value="male">Male</SelectItem>
                  <SelectItem value="female">Female</SelectItem>
                </SelectContent>
              </Select>
              <Select onValueChange={handleAgeChange} value={state.age}>
                <SelectTrigger className="w-full bg-white">
                  <SelectValue placeholder="Select Age Range" />
                </SelectTrigger>
                <SelectContent>
                  <SelectItem value="0-17">0-17</SelectItem>
                  <SelectItem value="18-30">18-30</SelectItem>
                  <SelectItem value="31-50">31-50</SelectItem>
                  <SelectItem value="51-70">51-70</SelectItem>
                  <SelectItem value="71+">71+</SelectItem>
                </SelectContent>
              </Select>
            </div>
            <div className="flex w-full justify-center gap-4 mt-4">
              <Button
                onClick={handleToggleRecording}
                className={
                  state.isRecording
                    ? "bg-[#58B4F2] hover:bg-[#309be1] w-[49%]"
                    : "bg-[#34E796] hover:bg-[#00c36b] w-[49%]"
                }
              >
                {state.isRecording
                  ? state.isPaused
                    ? "Resume Recording"
                    : "Pause Recording"
                  : "Start Recording"}
              </Button>
              {state.isRecording && (
                <Button
                  onClick={stopRecording}
                  className="bg-[#f27252] hover:bg-[#ea5321] w-[49%]"
                >
                  Stop Recording
                </Button>
              )}
              {!state.isRecording && (
                <Button
                  onClick={clearResults}
                  className="bg-[#f27252] hover:bg-[#ea5321] w-[49%]"
                  disabled={
                    state.isSending || state.labeledSegments.length === 0
                  }
                >
                  Clear Results
                </Button>
              )}
            </div>

            {state.suggestions.length > 0 && (
              <div className="mt-8">
                <h3 className="font-bold mb-2 text-lg sm:text-xl">
                  Doctor Reply Suggestions
                </h3>
                <div className="bg-white p-4 rounded-md shadow-sm">
                  <ul className="list-disc pl-5">
                    {state.suggestions.map((suggestion, index) => (
=======
          </div>
        )}
        {state.summary && (
          <div className="mb-6">
            <h3 className="font-bold text-lg sm:text-xl mb-2">
              Conversation Summary
            </h3>
            <div className="bg-white p-4 rounded-lg shadow-sm">
              <p className="mb-2 text-sm sm:text-base">
                <strong>Patient Summary:</strong>{" "}
                {formatText(state.summary.patient_summary)}
              </p>
              <p className="mb-2 text-sm sm:text-base">
                <strong>Doctor Summary:</strong>{" "}
                {formatText(state.summary.doctor_summary)}
              </p>
            </div>
          </div>
        )}
        {(state.keypoints.length > 0 || state.diagnosis || state.summary) && (
          <div className="mb-6">
            <h3 className="font-bold text-lg sm:text-xl mb-2">
              Summary and Actions
            </h3>
            <div className="bg-white p-4 rounded-lg shadow-sm">
              {state.keypoints.length > 0 && (
                <>
                  <p className="mb-2 text-sm sm:text-base">
                    <strong>Key Points:</strong>
                  </p>
                  <ul className="list-disc pl-5 mb-4 text-sm sm:text-base">
                    {state.keypoints.map((keypoint, index) => (
>>>>>>> f5843fad
                      <li key={index} className="mb-2">
                        {formatText(suggestion)}
                      </li>
                    ))}
                  </ul>
                </div>
              </div>
            )}

            {state.diagnosis && (
              <div className="mt-8">
                <h3 className="font-bold mb-2 text-lg sm:text-xl">Diagnosis</h3>
                <div className="bg-white p-4 rounded-md shadow-sm">
                  <p className="mb-2">
                    <strong>Diagnoses:</strong>
                  </p>
                  <ul className="list-disc pl-5 mb-2">
                    {state.diagnosis.diagnoses.map((diag, index) => (
                      <li key={index}>
                        {formatText(diag.diagnosis)} (Likelihood:{" "}
                        {diag.likelihood}
                        %)
                      </li>
                    ))}
                  </ul>
                  {getChartData() && (
                    <div className="h-32 sm:h-40">
                      <Bar data={getChartData()!} options={chartOptions} />
                    </div>
                  )}
                </div>
              </div>
            )}

            {/* {state.summary && (
            <div className="mt-8">
              <h3 className="font-bold mb-2 text-lg sm:text-xl">
                Conversation Summary
              </h3>
              <div className="bg-white p-4 rounded-md shadow-sm">
                <p className="mb-2">
                  <strong>Patient Summary:</strong>{" "}
                  {formatText(state.summary.patient_summary)}
                </p>
<<<<<<< HEAD
                <p className="mb-2">
                  <strong>Doctor Summary:</strong>{" "}
                  {formatText(state.summary.doctor_summary)}
                </p>
=======
              )}
              <div className="flex justify-end space-x-4">
                <Button
                  onClick={handleAccept}
                  className="w-full sm:w-auto px-6 py-2 text-sm sm:text-base bg-green-500 hover:bg-green-600"
                  disabled={state.isSending}
                >
                  Accept
                </Button>
                <Button
                  onClick={handleReject}
                  className="w-full sm:w-auto px-6 py-2 text-sm sm:text-base bg-red-500 hover:bg-red-600"
                  disabled={state.isSending}
                >
                  Reject
                </Button>
>>>>>>> f5843fad
              </div>
            </div>
          )} */}

            {(state.keypoints.length > 0 ||
              state.diagnosis ||
              state.summary) && (
              <div className="mt-8 mb-4">
                <h3 className="font-bold mb-2 text-lg sm:text-xl">
                  Summary and Actions
                </h3>
                <div className="bg-white p-4 rounded-md shadow-sm">
                  {state.keypoints.length > 0 && (
                    <>
                      <p className="mb-2">
                        <strong>Key Points:</strong>
                      </p>
                      <ul className="list-disc pl-5 mb-4">
                        {state.keypoints.map((keypoint, index) => (
                          <li key={index} className="mb-2">
                            {formatText(keypoint)}
                          </li>
                        ))}
                      </ul>
                    </>
                  )}
                  {state.diagnosis && (
                    <>
                      <p className="mb-2 text-sm sm:text-base">
                        <strong>Diagnosis:</strong>
                      </p>
                      <ul className="list-disc pl-5 mb-4 text-sm sm:text-base">
                        {state.diagnosis.diagnoses.map((diag, index) => (
                          <li key={index}>
                            {formatText(diag.diagnosis)} (Likelihood:{" "}
                            {diag.likelihood}%)
                          </li>
                        ))}
                      </ul>
                    </>
                  )}
                  {state.summary && (
                    <p className="mb-4">
                      <strong>Patient Summary:</strong>{" "}
                      {formatText(state.summary.patient_summary)}
                    </p>
                  )}
                  <div className="flex justify-end space-x-4">
                    <Button
                      onClick={handleAccept}
                      className="bg-[#34E796] hover:bg-[#00c36b]"
                      disabled={state.isSending || state.isStopping}
                    >
                      Validated
                    </Button>
                    <Button
                      onClick={handleReject}
                      className="bg-[#f27252] hover:bg-[#ea5321]"
                      disabled={state.isSending || state.isStopping}
                    >
                      Reject
                    </Button>
                  </div>
                </div>
              </div>
            )}
            {state.labeledSegments.length > 0 && (
              <div className="mb-6">
                <h3 className="font-bold mb-2 text-lg sm:text-xl">
                  Labeled Conversation
                </h3>
                <div className="bg-white p-4 rounded-lg shadow-sm">
                  {(state.isSending || state.isStopping) && (
                    <p className="text-gray-500 text-sm mb-2">
                      {state.isStopping
                        ? "Processing final audio chunk..."
                        : "Processing audio chunk..."}
                    </p>
                  )}
                  {state.labeledSegments.map((segment, index) => (
                    <p key={index} className="mb-2 text-sm sm:text-base">
                      <strong>
                        {segment.speaker.charAt(0).toUpperCase() +
                          segment.speaker.slice(1)}
                        :
                      </strong>{" "}
                      {formatText(segment.text)}
                    </p>
                  ))}
                </div>
              </div>
            )}
          </div>
<<<<<<< HEAD
        </div>
        {/* Keypoints Sidebar Desktop */}
        <Card className="hidden sm:block w-4/12 bg-white overflow-y-auto pl-8">
          <h3 className="font-semibold mb-4 text-lg">Key Points</h3>
          {state.keypoints.length > 0 ? (
            <ul className="list-disc pl-6">
              {state.keypoints.map((keypoint, index) => (
                <li key={index} className="mb-2">
                  {formatText(keypoint)}
                </li>
              ))}
            </ul>
          ) : (
            <p className="text-gray-500 text-sm">No key points available.</p>
          )}
        </Card>
        {/* Keypoints Mobile */}
        <div className="sm:hidden fixed bottom-4 left-4">
          <Dialog
            open={isKeypointsOpen}
            onOpenChange={(open) => setIsKeypointsOpen(open)}
          >
            <DialogTrigger asChild>
              <Button className="bg-blue-500 hover:bg-blue-600 p-3 rounded-full">
                <Menu className="w-5 h-5" />
              </Button>
            </DialogTrigger>
            <DialogContent className="fixed bottom-0 left-0 right-0 bg-white p-4 rounded-t-lg shadow-lg max-h-[50vh] overflow-y-auto">
              <h3 className="font-bold mb-2 text-lg">Key Points</h3>
              {state.keypoints.length > 0 ? (
                <ul className="list-disc pl-5 text-sm">
                  {state.keypoints.map((keypoint, index) => (
                    <li key={index} className="mb-2">
                      {formatText(keypoint)}
                    </li>
                  ))}
                </ul>
              ) : (
                <p className="text-gray-500 text-sm">
                  No key points available.
                </p>
              )}
            </DialogContent>
          </Dialog>
        </div>
=======
        )}
        {state.labeledSegments.length > 0 && (
          <div className="mb-6">
            <h3 className="font-bold text-lg sm:text-xl mb-2">
              Labeled Conversation
            </h3>
            <div className="bg-white p-4 rounded-lg shadow-sm">
              {state.isSending && (
                <p className="text-gray-500 text-sm mb-2">
                  Processing audio chunk...
                </p>
              )}
              {state.labeledSegments.map((segment, index) => (
                <p key={index} className="mb-2 text-sm sm:text-base">
                  <strong>
                    {segment.speaker.charAt(0).toUpperCase() +
                      segment.speaker.slice(1)}
                    :
                  </strong>{" "}
                  {formatText(segment.text)}
                </p>
              ))}
            </div>
          </div>
        )}
      </div>
      <div className="sm:hidden fixed bottom-4 left-4">
        <Dialog
          open={isKeypointsOpen}
          onOpenChange={(open) => setIsKeypointsOpen(open)}
        >
          <DialogTrigger asChild>
            <Button className="bg-blue-500 hover:bg-blue-600 p-3 rounded-full">
              <Menu className="w-5 h-5" />
            </Button>
          </DialogTrigger>
          <DialogContent className="fixed bottom-0 left-0 right-0 bg-white p-4 rounded-t-lg shadow-lg max-h-[50vh] overflow-y-auto">
            <h3 className="font-bold text-lg mb-2">Key Points</h3>
            {state.keypoints.length > 0 ? (
              <ul className="list-disc pl-5 text-sm">
                {state.keypoints.map((keypoint, index) => (
                  <li key={index} className="mb-2">
                    {formatText(keypoint)}
                  </li>
                ))}
              </ul>
            ) : (
              <p className="text-gray-500 text-sm">No key points available.</p>
            )}
          </DialogContent>
        </Dialog>
      </div>
      <div className="hidden sm:block w-64 bg-white shadow-lg fixed right-0 top-0 h-full p-4">
        <h3 className="font-bold text-lg mb-2">Key Points</h3>
        {state.keypoints.length > 0 ? (
          <ul className="list-disc pl-5 text-sm">
            {state.keypoints.map((keypoint, index) => (
              <li key={index} className="mb-2">
                {formatText(keypoint)}
              </li>
            ))}
          </ul>
        ) : (
          <p className="text-gray-500 text-sm">No key points available.</p>
        )}
>>>>>>> f5843fad
      </div>
    </div>
  );
}<|MERGE_RESOLUTION|>--- conflicted
+++ resolved
@@ -825,16 +825,6 @@
   }
 
   return (
-<<<<<<< HEAD
-    <div className="p-4 sm:p-8 bg-gray-50 min-h-screen">
-      <p className="font-bold text-xl">Home</p>
-      <div className="mt-8 flex gap-4">
-        <div className='w-full sm:w-8/12'>
-          <div>
-            {state.error && (
-              <div className="mb-4 p-4 bg-red-100 text-red-700 rounded-md">
-                {state.error}
-=======
     <div className="flex flex-col min-h-screen bg-gray-100 p-4 sm:p-6">
       <h1 className="text-2xl sm:text-3xl font-bold mb-6 text-center">
         Surge AI
@@ -943,94 +933,8 @@
               </ul>
               <div className="h-32 sm:h-40">
                 <Bar data={getChartData()} options={chartOptions} />
->>>>>>> f5843fad
               </div>
-            )}
-            <div className="grid grid-cols-1 gap-4">
-              <Textarea
-                rows={6}
-                value={state.doctorsNotes}
-                onChange={handleDoctorsNotesChange}
-                placeholder="Enter doctor's notes here..."
-                className="w-full p-4 border rounded-md bg-white"
-              />
-              <Textarea
-                rows={6}
-                value={state.physicalEvaluation}
-                onChange={handlePhysicalEvaluationChange}
-                placeholder="Enter physical evaluation (e.g., blood pressure, heart rate)..."
-                className="w-full p-4 border rounded-md bg-white"
-              />
             </div>
-<<<<<<< HEAD
-            <div className="grid grid-cols-1 lg:grid-cols-2 gap-4 mt-4">
-              <Select onValueChange={handleGenderChange} value={state.gender}>
-                <SelectTrigger className="w-full bg-white">
-                  <SelectValue placeholder="Select Gender" />
-                </SelectTrigger>
-                <SelectContent>
-                  <SelectItem value="male">Male</SelectItem>
-                  <SelectItem value="female">Female</SelectItem>
-                </SelectContent>
-              </Select>
-              <Select onValueChange={handleAgeChange} value={state.age}>
-                <SelectTrigger className="w-full bg-white">
-                  <SelectValue placeholder="Select Age Range" />
-                </SelectTrigger>
-                <SelectContent>
-                  <SelectItem value="0-17">0-17</SelectItem>
-                  <SelectItem value="18-30">18-30</SelectItem>
-                  <SelectItem value="31-50">31-50</SelectItem>
-                  <SelectItem value="51-70">51-70</SelectItem>
-                  <SelectItem value="71+">71+</SelectItem>
-                </SelectContent>
-              </Select>
-            </div>
-            <div className="flex w-full justify-center gap-4 mt-4">
-              <Button
-                onClick={handleToggleRecording}
-                className={
-                  state.isRecording
-                    ? "bg-[#58B4F2] hover:bg-[#309be1] w-[49%]"
-                    : "bg-[#34E796] hover:bg-[#00c36b] w-[49%]"
-                }
-              >
-                {state.isRecording
-                  ? state.isPaused
-                    ? "Resume Recording"
-                    : "Pause Recording"
-                  : "Start Recording"}
-              </Button>
-              {state.isRecording && (
-                <Button
-                  onClick={stopRecording}
-                  className="bg-[#f27252] hover:bg-[#ea5321] w-[49%]"
-                >
-                  Stop Recording
-                </Button>
-              )}
-              {!state.isRecording && (
-                <Button
-                  onClick={clearResults}
-                  className="bg-[#f27252] hover:bg-[#ea5321] w-[49%]"
-                  disabled={
-                    state.isSending || state.labeledSegments.length === 0
-                  }
-                >
-                  Clear Results
-                </Button>
-              )}
-            </div>
-
-            {state.suggestions.length > 0 && (
-              <div className="mt-8">
-                <h3 className="font-bold mb-2 text-lg sm:text-xl">
-                  Doctor Reply Suggestions
-                </h3>
-                <div className="bg-white p-4 rounded-md shadow-sm">
-                  <ul className="list-disc pl-5">
-                    {state.suggestions.map((suggestion, index) => (
-=======
           </div>
         )}
         {state.summary && (
@@ -1063,57 +967,33 @@
                   </p>
                   <ul className="list-disc pl-5 mb-4 text-sm sm:text-base">
                     {state.keypoints.map((keypoint, index) => (
->>>>>>> f5843fad
                       <li key={index} className="mb-2">
-                        {formatText(suggestion)}
+                        {formatText(keypoint)}
                       </li>
                     ))}
                   </ul>
-                </div>
-              </div>
-            )}
-
-            {state.diagnosis && (
-              <div className="mt-8">
-                <h3 className="font-bold mb-2 text-lg sm:text-xl">Diagnosis</h3>
-                <div className="bg-white p-4 rounded-md shadow-sm">
-                  <p className="mb-2">
-                    <strong>Diagnoses:</strong>
+                </>
+              )}
+              {state.diagnosis && (
+                <>
+                  <p className="mb-2 text-sm sm:text-base">
+                    <strong>Diagnosis:</strong>
                   </p>
-                  <ul className="list-disc pl-5 mb-2">
+                  <ul className="list-disc pl-5 mb-4 text-sm sm:text-base">
                     {state.diagnosis.diagnoses.map((diag, index) => (
                       <li key={index}>
                         {formatText(diag.diagnosis)} (Likelihood:{" "}
-                        {diag.likelihood}
-                        %)
+                        {diag.likelihood}%)
                       </li>
                     ))}
                   </ul>
-                  {getChartData() && (
-                    <div className="h-32 sm:h-40">
-                      <Bar data={getChartData()!} options={chartOptions} />
-                    </div>
-                  )}
-                </div>
-              </div>
-            )}
-
-            {/* {state.summary && (
-            <div className="mt-8">
-              <h3 className="font-bold mb-2 text-lg sm:text-xl">
-                Conversation Summary
-              </h3>
-              <div className="bg-white p-4 rounded-md shadow-sm">
-                <p className="mb-2">
+                </>
+              )}
+              {state.summary && (
+                <p className="mb-4 text-sm sm:text-base">
                   <strong>Patient Summary:</strong>{" "}
                   {formatText(state.summary.patient_summary)}
                 </p>
-<<<<<<< HEAD
-                <p className="mb-2">
-                  <strong>Doctor Summary:</strong>{" "}
-                  {formatText(state.summary.doctor_summary)}
-                </p>
-=======
               )}
               <div className="flex justify-end space-x-4">
                 <Button
@@ -1130,147 +1010,9 @@
                 >
                   Reject
                 </Button>
->>>>>>> f5843fad
               </div>
             </div>
-          )} */}
-
-            {(state.keypoints.length > 0 ||
-              state.diagnosis ||
-              state.summary) && (
-              <div className="mt-8 mb-4">
-                <h3 className="font-bold mb-2 text-lg sm:text-xl">
-                  Summary and Actions
-                </h3>
-                <div className="bg-white p-4 rounded-md shadow-sm">
-                  {state.keypoints.length > 0 && (
-                    <>
-                      <p className="mb-2">
-                        <strong>Key Points:</strong>
-                      </p>
-                      <ul className="list-disc pl-5 mb-4">
-                        {state.keypoints.map((keypoint, index) => (
-                          <li key={index} className="mb-2">
-                            {formatText(keypoint)}
-                          </li>
-                        ))}
-                      </ul>
-                    </>
-                  )}
-                  {state.diagnosis && (
-                    <>
-                      <p className="mb-2 text-sm sm:text-base">
-                        <strong>Diagnosis:</strong>
-                      </p>
-                      <ul className="list-disc pl-5 mb-4 text-sm sm:text-base">
-                        {state.diagnosis.diagnoses.map((diag, index) => (
-                          <li key={index}>
-                            {formatText(diag.diagnosis)} (Likelihood:{" "}
-                            {diag.likelihood}%)
-                          </li>
-                        ))}
-                      </ul>
-                    </>
-                  )}
-                  {state.summary && (
-                    <p className="mb-4">
-                      <strong>Patient Summary:</strong>{" "}
-                      {formatText(state.summary.patient_summary)}
-                    </p>
-                  )}
-                  <div className="flex justify-end space-x-4">
-                    <Button
-                      onClick={handleAccept}
-                      className="bg-[#34E796] hover:bg-[#00c36b]"
-                      disabled={state.isSending || state.isStopping}
-                    >
-                      Validated
-                    </Button>
-                    <Button
-                      onClick={handleReject}
-                      className="bg-[#f27252] hover:bg-[#ea5321]"
-                      disabled={state.isSending || state.isStopping}
-                    >
-                      Reject
-                    </Button>
-                  </div>
-                </div>
-              </div>
-            )}
-            {state.labeledSegments.length > 0 && (
-              <div className="mb-6">
-                <h3 className="font-bold mb-2 text-lg sm:text-xl">
-                  Labeled Conversation
-                </h3>
-                <div className="bg-white p-4 rounded-lg shadow-sm">
-                  {(state.isSending || state.isStopping) && (
-                    <p className="text-gray-500 text-sm mb-2">
-                      {state.isStopping
-                        ? "Processing final audio chunk..."
-                        : "Processing audio chunk..."}
-                    </p>
-                  )}
-                  {state.labeledSegments.map((segment, index) => (
-                    <p key={index} className="mb-2 text-sm sm:text-base">
-                      <strong>
-                        {segment.speaker.charAt(0).toUpperCase() +
-                          segment.speaker.slice(1)}
-                        :
-                      </strong>{" "}
-                      {formatText(segment.text)}
-                    </p>
-                  ))}
-                </div>
-              </div>
-            )}
           </div>
-<<<<<<< HEAD
-        </div>
-        {/* Keypoints Sidebar Desktop */}
-        <Card className="hidden sm:block w-4/12 bg-white overflow-y-auto pl-8">
-          <h3 className="font-semibold mb-4 text-lg">Key Points</h3>
-          {state.keypoints.length > 0 ? (
-            <ul className="list-disc pl-6">
-              {state.keypoints.map((keypoint, index) => (
-                <li key={index} className="mb-2">
-                  {formatText(keypoint)}
-                </li>
-              ))}
-            </ul>
-          ) : (
-            <p className="text-gray-500 text-sm">No key points available.</p>
-          )}
-        </Card>
-        {/* Keypoints Mobile */}
-        <div className="sm:hidden fixed bottom-4 left-4">
-          <Dialog
-            open={isKeypointsOpen}
-            onOpenChange={(open) => setIsKeypointsOpen(open)}
-          >
-            <DialogTrigger asChild>
-              <Button className="bg-blue-500 hover:bg-blue-600 p-3 rounded-full">
-                <Menu className="w-5 h-5" />
-              </Button>
-            </DialogTrigger>
-            <DialogContent className="fixed bottom-0 left-0 right-0 bg-white p-4 rounded-t-lg shadow-lg max-h-[50vh] overflow-y-auto">
-              <h3 className="font-bold mb-2 text-lg">Key Points</h3>
-              {state.keypoints.length > 0 ? (
-                <ul className="list-disc pl-5 text-sm">
-                  {state.keypoints.map((keypoint, index) => (
-                    <li key={index} className="mb-2">
-                      {formatText(keypoint)}
-                    </li>
-                  ))}
-                </ul>
-              ) : (
-                <p className="text-gray-500 text-sm">
-                  No key points available.
-                </p>
-              )}
-            </DialogContent>
-          </Dialog>
-        </div>
-=======
         )}
         {state.labeledSegments.length > 0 && (
           <div className="mb-6">
@@ -1336,7 +1078,6 @@
         ) : (
           <p className="text-gray-500 text-sm">No key points available.</p>
         )}
->>>>>>> f5843fad
       </div>
     </div>
   );
